--- conflicted
+++ resolved
@@ -30,11 +30,8 @@
 import type { ResolvedConfig } from '../config'
 import type { Plugin } from '../plugin'
 import {
-<<<<<<< HEAD
   analyzeSystemRegistration,
-=======
   arrayEqual,
->>>>>>> cb84f377
   asyncReplace,
   cleanUrl,
   combineSourcemaps,
