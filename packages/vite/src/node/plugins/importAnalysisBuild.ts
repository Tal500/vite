import path from 'node:path'
import MagicString from 'magic-string'
import type { ImportSpecifier } from 'es-module-lexer'
import { init, parse as parseImports } from 'es-module-lexer'
import type { OutputChunk, SourceMap } from 'rollup'
import colors from 'picocolors'
import type { RawSourceMap } from '@ampproject/remapping'
import {
  analyzeSystemRegistration,
  bareImportRE,
  cleanUrl,
  combineSourcemaps,
  isDataUrl,
  isExternalUrl,
  moduleListContains
} from '../utils'
import type { Plugin } from '../plugin'
import { getDepOptimizationConfig } from '../config'
import type { ResolvedConfig } from '../config'
import { genSourceMapUrl } from '../server/sourcemap'
import { getDepsOptimizer, optimizedDepNeedsInterop } from '../optimizer'
import { isCSSRequest, removedPureCssFilesCache } from './css'
import { interopNamedImports } from './importAnalysis'

/**
 * A flag for injected helpers. This flag will be set to `false` if the output
 * target is not native es - so that injected helper logic can be conditionally
 * dropped.
 */
export const isModernFlag = `__VITE_IS_MODERN__`
export const preloadMethod = `__vitePreload`
export const preloadMarker = `__VITE_PRELOAD__`
export const preloadBaseMarker = `__VITE_PRELOAD_BASE__`

export const preloadHelperId = '\0vite/preload-helper'
const preloadMarkerWithQuote = `"${preloadMarker}"` as const

const dynamicImportPrefixRE = /import\s*\(/

// TODO: abstract
const optimizedDepChunkRE = /\/chunk-[A-Z0-9]{8}\.js/
const optimizedDepDynamicRE = /-[A-Z0-9]{8}\.js/

/**
 * Helper for preloading CSS and direct imports of async chunks in parallel to
 * the async chunk itself.
 */

function detectScriptRel() {
  // @ts-ignore
  const relList = document.createElement('link').relList
  // @ts-ignore
  return relList && relList.supports && relList.supports('modulepreload')
    ? 'modulepreload'
    : 'preload'
}

declare const scriptRel: string
function preload(
  baseModule: () => Promise<{}>,
  deps?: string[],
  importerUrl?: string
) {
  if (!deps || deps.length === 0) {
    return baseModule()
  }

  const links = document.getElementsByTagName('link')

  return Promise.all(
    deps.map((dep) => {
      // @ts-ignore
      dep = assetsURL(dep, importerUrl)
      // @ts-ignore
      if (dep in seen) return
      // @ts-ignore
      seen[dep] = true
      const isCss = dep.endsWith('.css')
      const cssSelector = isCss ? '[rel="stylesheet"]' : ''
      const isBaseRelative = !!importerUrl

      // check if the file is already preloaded by SSR markup
      if (isBaseRelative) {
        // When isBaseRelative is true then we have `importerUrl` and `dep` is
        // already converted to an absolute URL by the `assetsURL` function
        for (let i = links.length - 1; i >= 0; i--) {
          const link = links[i]
          // The `links[i].href` is an absolute URL thanks to browser doing the work
          // for us. See https://html.spec.whatwg.org/multipage/common-dom-interfaces.html#reflecting-content-attributes-in-idl-attributes:idl-domstring-5
          if (link.href === dep && (!isCss || link.rel === 'stylesheet')) {
            return
          }
        }
      } else if (document.querySelector(`link[href="${dep}"]${cssSelector}`)) {
        return
      }

<<<<<<< HEAD
      const loadLink = () => {
        // @ts-ignore
        const link = document.createElement('link')
        // @ts-ignore
        link.rel = isCss ? 'stylesheet' : scriptRel
        if (!isCss) {
          link.as = 'script'
          link.crossOrigin = ''
        }
        link.href = dep
        // @ts-ignore
        document.head.appendChild(link)
        return link
=======
      // @ts-ignore
      const link = document.createElement('link')
      // @ts-ignore
      link.rel = isCss ? 'stylesheet' : scriptRel
      if (!isCss) {
        link.as = 'script'
        link.crossOrigin = ''
>>>>>>> 0cb01ca5
      }

      if (isCss) {
        // @ts-ignore
        if (__VITE_IS_MODERN__) {
          return new Promise<void>((res, rej) => {
            const link = loadLink()
            link.addEventListener('load', () => res())
            link.addEventListener('error', () =>
              rej(new Error(`Unable to preload CSS for ${dep}`))
            )
          })
        } else {
          return new Promise<void>((res) => {
            const img = new Image()
            img.onerror = () => res()
            img.onload = () => res()
            img.src = dep
          }).then(
            () =>
              new Promise<void>((res) => {
                loadLink()
                // On legacy browsers, let them a chance to process the newly referred CSS link.
                setTimeout(res)
              })
          )
        }
      } else {
        loadLink()
      }
    })
  ).then(() => baseModule())
}

/**
 * Build only. During serve this is performed as part of ./importAnalysis.
 */
export function buildImportAnalysisPlugin(config: ResolvedConfig): Plugin {
  const ssr = !!config.build.ssr
  const isWorker = config.isWorker
  const insertPreload = !(ssr || !!config.build.lib || isWorker)

  const relativePreloadUrls = config.base === './' || config.base === ''

  const scriptRel = config.build.polyfillModulePreload
    ? `'modulepreload'`
    : `(${detectScriptRel.toString()})()`
  const assetsURL = relativePreloadUrls
    ? `function(dep,importerUrl) { return new URL(dep, importerUrl).href }`
    : `function(dep) { return ${JSON.stringify(config.base)}+dep }`
  const preloadCode = `const scriptRel = ${scriptRel};const assetsURL = ${assetsURL};const seen = {};export const ${preloadMethod} = ${preload.toString()}`

  return {
    name: 'vite:build-import-analysis',
    resolveId(id) {
      if (id === preloadHelperId) {
        return id
      }
    },

    load(id) {
      if (id === preloadHelperId) {
        return preloadCode
      }
    },

    async transform(source, importer) {
      if (
        importer.includes('node_modules') &&
        !dynamicImportPrefixRE.test(source)
      ) {
        return
      }

      await init

      let imports: readonly ImportSpecifier[] = []
      try {
        imports = parseImports(source)[0]
      } catch (e: any) {
        this.error(e, e.idx)
      }

      if (!imports.length) {
        return null
      }

      const { root } = config
      const depsOptimizer = getDepsOptimizer(config, ssr)

      const normalizeUrl = async (
        url: string,
        pos: number
      ): Promise<[string, string]> => {
        let importerFile = importer

        const optimizeDeps = getDepOptimizationConfig(config, ssr)
        if (moduleListContains(optimizeDeps?.exclude, url)) {
          if (depsOptimizer) {
            await depsOptimizer.scanProcessing

            // if the dependency encountered in the optimized file was excluded from the optimization
            // the dependency needs to be resolved starting from the original source location of the optimized file
            // because starting from node_modules/.vite will not find the dependency if it was not hoisted
            // (that is, if it is under node_modules directory in the package source of the optimized file)
            for (const optimizedModule of depsOptimizer.metadata.depInfoList) {
              if (!optimizedModule.src) continue // Ignore chunks
              if (optimizedModule.file === importer) {
                importerFile = optimizedModule.src
              }
            }
          }
        }

        const resolved = await this.resolve(url, importerFile)

        if (!resolved) {
          // in ssr, we should let node handle the missing modules
          if (ssr) {
            return [url, url]
          }
          return this.error(
            `Failed to resolve import "${url}" from "${path.relative(
              process.cwd(),
              importerFile
            )}". Does the file exist?`,
            pos
          )
        }

        // normalize all imports into resolved URLs
        // e.g. `import 'foo'` -> `import '/@fs/.../node_modules/foo/index.js'`
        if (resolved.id.startsWith(root + '/')) {
          // in root: infer short absolute path from root
          url = resolved.id.slice(root.length)
        } else {
          url = resolved.id
        }

        if (isExternalUrl(url)) {
          return [url, url]
        }

        return [url, resolved.id]
      }

      let s: MagicString | undefined
      const str = () => s || (s = new MagicString(source))
      let needPreloadHelper = false

      for (let index = 0; index < imports.length; index++) {
        const {
          s: start,
          e: end,
          ss: expStart,
          se: expEnd,
          n: specifier,
          d: dynamicIndex,
          a: assertIndex
        } = imports[index]

        const isDynamicImport = dynamicIndex > -1

        // strip import assertions as we can process them ourselves
        if (!isDynamicImport && assertIndex > -1) {
          str().remove(end + 1, expEnd)
        }

        if (isDynamicImport && insertPreload) {
          needPreloadHelper = true
          str().prependLeft(expStart, `${preloadMethod}(() => `)
          str().appendRight(
            expEnd,
            `,"${preloadMarker}"${
              relativePreloadUrls ? ',import.meta.url' : ''
            })`
          )
        }

        // static import or valid string in dynamic import
        // If resolvable, let's resolve it
        if (depsOptimizer && specifier) {
          // skip external / data uri
          if (isExternalUrl(specifier) || isDataUrl(specifier)) {
            continue
          }

          // normalize
          const [url, resolvedId] = await normalizeUrl(specifier, start)

          if (url !== specifier) {
            if (
              depsOptimizer.isOptimizedDepFile(resolvedId) &&
              !resolvedId.match(optimizedDepChunkRE)
            ) {
              const file = cleanUrl(resolvedId) // Remove ?v={hash}

              const needsInterop = await optimizedDepNeedsInterop(
                depsOptimizer.metadata,
                file,
                config,
                ssr
              )

              let rewriteDone = false

              if (needsInterop === undefined) {
                // Non-entry dynamic imports from dependencies will reach here as there isn't
                // optimize info for them, but they don't need es interop. If the request isn't
                // a dynamic import, then it is an internal Vite error
                if (!file.match(optimizedDepDynamicRE)) {
                  config.logger.error(
                    colors.red(
                      `Vite Error, ${url} optimized info should be defined`
                    )
                  )
                }
              } else if (needsInterop) {
                // config.logger.info(`${url} needs interop`)
                interopNamedImports(str(), imports[index], url, index)
                rewriteDone = true
              }
              if (!rewriteDone) {
                let rewrittenUrl = JSON.stringify(file)
                if (!isDynamicImport) rewrittenUrl = rewrittenUrl.slice(1, -1)
                str().overwrite(start, end, rewrittenUrl, {
                  contentOnly: true
                })
              }
            }
          }
        }

        // Differentiate CSS imports that use the default export from those that
        // do not by injecting a ?used query - this allows us to avoid including
        // the CSS string when unnecessary (esbuild has trouble tree-shaking
        // them)
        if (
          specifier &&
          isCSSRequest(specifier) &&
          // always inject ?used query when it is a dynamic import
          // because there is no way to check whether the default export is used
          (source.slice(expStart, start).includes('from') || isDynamicImport) &&
          // already has ?used query (by import.meta.glob)
          !specifier.match(/\?used(&|$)/) &&
          // edge case for package names ending with .css (e.g normalize.css)
          !(bareImportRE.test(specifier) && !specifier.includes('/'))
        ) {
          const url = specifier.replace(/\?|$/, (m) => `?used${m ? '&' : ''}`)
          str().overwrite(start, end, isDynamicImport ? `'${url}'` : url, {
            contentOnly: true
          })
        }
      }

      if (
        needPreloadHelper &&
        insertPreload &&
        !source.includes(`const ${preloadMethod} =`)
      ) {
        str().prepend(`import { ${preloadMethod} } from "${preloadHelperId}";`)
      }

      if (s) {
        return {
          code: s.toString(),
          map: config.build.sourcemap ? s.generateMap({ hires: true }) : null
        }
      }
    },

    renderChunk(code, _, { format }) {
      // make sure we only perform the preload logic in modern builds.
      if (code.indexOf(isModernFlag) > -1) {
        const re = new RegExp(isModernFlag, 'g')
        const isModern = String(format === 'es')
        if (config.build.sourcemap) {
          const s = new MagicString(code)
          let match: RegExpExecArray | null
          while ((match = re.exec(code))) {
            s.overwrite(
              match.index,
              match.index + isModernFlag.length,
              isModern,
              { contentOnly: true }
            )
          }
          return {
            code: s.toString(),
            map: s.generateMap({ hires: true })
          }
        } else {
          return code.replace(re, isModern)
        }
      }
      return null
    },

    generateBundle({ format }, bundle) {
      if ((format !== 'es' && format !== 'system') || ssr || isWorker) {
        return
      }

      for (const file in bundle) {
        const chunk = bundle[file]
        // can't use chunk.dynamicImports.length here since some modules e.g.
        // dynamic import to constant json may get inlined.
        if (chunk.type === 'chunk' && chunk.code.indexOf(preloadMarker) > -1) {
          const code = chunk.code
          let imports: ImportSpecifier[] = []
          try {
            imports = (
              format === 'system'
                ? parseImportsSystemJS(code)
                : parseImports(code)[0]
            ).filter((i) => i.d > -1)
          } catch (e: any) {
            this.error(e, e.idx)
          }

          const s = new MagicString(code)
          const rewroteMarkerStartPos = new Set() // position of the leading double quote

          if (imports.length) {
            for (let index = 0; index < imports.length; index++) {
              // To handle escape sequences in specifier strings, the .n field will be provided where possible.
              const {
                n: name,
                s: start,
                e: end,
                ss: expStart,
                se: expEnd
              } = imports[index]
              // check the chunk being imported
              let url = name
              if (!url) {
                const rawUrl = code.slice(start, end)
                if (rawUrl[0] === `"` && rawUrl[rawUrl.length - 1] === `"`)
                  url = rawUrl.slice(1, -1)
              }
              const deps: Set<string> = new Set()
              let hasRemovedPureCssChunk = false

              if (url) {
                const ownerFilename = chunk.fileName
                // literal import - trace direct imports and add to deps
                const analyzed: Set<string> = new Set<string>()
                const addDeps = (filename: string) => {
                  if (filename === ownerFilename) return
                  if (analyzed.has(filename)) return
                  analyzed.add(filename)
                  const chunk = bundle[filename] as OutputChunk | undefined
                  if (chunk) {
                    deps.add(chunk.fileName)
                    chunk.imports.forEach(addDeps)
                    // Ensure that the css imported by current chunk is loaded after the dependencies.
                    // So the style of current chunk won't be overwritten unexpectedly.
                    chunk.viteMetadata.importedCss.forEach((file) => {
                      deps.add(file)
                    })
                  } else {
                    const removedPureCssFiles =
                      removedPureCssFilesCache.get(config)!
                    const chunk = removedPureCssFiles.get(filename)
                    if (chunk) {
                      if (chunk.viteMetadata.importedCss.size) {
                        chunk.viteMetadata.importedCss.forEach((file) => {
                          deps.add(file)
                        })
                        hasRemovedPureCssChunk = true
                      }

                      s.overwrite(expStart, expEnd, 'Promise.resolve({})', {
                        contentOnly: true
                      })
                    }
                  }
                }
                const normalizedFile = path.posix.join(
                  path.posix.dirname(chunk.fileName),
                  url
                )
                addDeps(normalizedFile)
              }

              let markerStartPos = code.indexOf(preloadMarkerWithQuote, end)
              // fix issue #3051
              if (markerStartPos === -1 && imports.length === 1) {
                markerStartPos = code.indexOf(preloadMarkerWithQuote)
              }

              if (markerStartPos > 0) {
                s.overwrite(
                  markerStartPos,
                  markerStartPos + preloadMarkerWithQuote.length,
                  // the dep list includes the main chunk, so only need to reload when there are
                  // actual other deps. Don't include the assets dir if the default asset file names
                  // are used, the path will be reconstructed by the import preload helper
                  deps.size > 1 ||
                    // main chunk is removed
                    (hasRemovedPureCssChunk && deps.size > 0)
                    ? `[${[...deps]
                        .map((d) =>
                          JSON.stringify(
                            relativePreloadUrls
                              ? path.relative(path.dirname(file), d)
                              : d
                          )
                        )
                        .join(',')}]`
                    : `[]`,
                  { contentOnly: true }
                )
                rewroteMarkerStartPos.add(markerStartPos)
              }
            }
          }

          // there may still be markers due to inlined dynamic imports, remove
          // all the markers regardless
          let markerStartPos = code.indexOf(preloadMarkerWithQuote)
          while (markerStartPos >= 0) {
            if (!rewroteMarkerStartPos.has(markerStartPos)) {
              s.overwrite(
                markerStartPos,
                markerStartPos + preloadMarkerWithQuote.length,
                'void 0',
                { contentOnly: true }
              )
            }

            markerStartPos = code.indexOf(
              preloadMarkerWithQuote,
              markerStartPos + preloadMarkerWithQuote.length
            )
          }

          if (s.hasChanged()) {
            chunk.code = s.toString()
            if (config.build.sourcemap && chunk.map) {
              const nextMap = s.generateMap({
                source: chunk.fileName,
                hires: true
              })
              const map = combineSourcemaps(
                chunk.fileName,
                [nextMap as RawSourceMap, chunk.map as RawSourceMap],
                false
              ) as SourceMap
              map.toUrl = () => genSourceMapUrl(map)
              chunk.map = map
            }
          }
        }
      }
    }
  }
}

/**
 * This function is an alternative to `parseImports` (i.e. `es-module-lexer/parse`) for a code written in the format of SystemJS,
 *  with the following limitations:
 *  * It gives only the imports statements.
 *  * It gives only the dynamic imports, ignoring the static ones.
 *  * For safety, since it's not 100% robust against any code,
 *     it just works when the dynamic import is used inside the auto generated `__vitePreload(..., "__VITE_PRELOAD__")` kind of code.
 *     This means it will catch only the dynamic imports on the system-formatted chunks that where generated by plugin-legacy
 *      from module-formatted chunks.
 *
 * @param code The code to be parsed
 */
export function parseImportsSystemJS(
  code: string
): ReadonlyArray<ImportSpecifier> {
  const moduleParam = analyzeSystemRegistration(code)?.moduleParam

  const re =
    /\((.+?(?<importDirective>\b\w+\.import\s*(?<parenthesesStart>\()\s*('(?<path1>.+?)'|"(?<path2>.+?)")\);?).*?),\s*"__VITE_PRELOAD__".*?\)/gs

  let match
  const imports: ImportSpecifier[] = []

  while ((match = re.exec(code)) != null) {
    const { index } = match as any
    const { importDirective, path1, path2 } = (match as any).groups as {
      importDirective: string
      [key: string]: string | undefined
    }
    if (!importDirective.startsWith(moduleParam + '.import')) {
      continue // This is not a module import, it's just another parameter invocation
    }
    const importDirectiveS = code.indexOf(importDirective, index)
    const path = (path1 || path2)!
    const pathS =
      code.indexOf(path1 ? `'${path}'` : `"${path}"`, importDirectiveS) + 1
    const pathE = pathS + path.length
    imports.push({
      n: code.slice(pathS, pathE),
      s: pathS,
      e: pathE,
      ss: importDirectiveS,
      se: importDirectiveS + importDirective!.length,
      d: code.indexOf('(', importDirectiveS),
      a: -1
    })
  }

  return imports
}<|MERGE_RESOLUTION|>--- conflicted
+++ resolved
@@ -95,7 +95,6 @@
         return
       }
 
-<<<<<<< HEAD
       const loadLink = () => {
         // @ts-ignore
         const link = document.createElement('link')
@@ -109,15 +108,6 @@
         // @ts-ignore
         document.head.appendChild(link)
         return link
-=======
-      // @ts-ignore
-      const link = document.createElement('link')
-      // @ts-ignore
-      link.rel = isCss ? 'stylesheet' : scriptRel
-      if (!isCss) {
-        link.as = 'script'
-        link.crossOrigin = ''
->>>>>>> 0cb01ca5
       }
 
       if (isCss) {
